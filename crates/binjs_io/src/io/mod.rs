--- conflicted
+++ resolved
@@ -11,15 +11,6 @@
 
 use ::{ TokenReaderError, TokenWriterError };
 
-<<<<<<< HEAD
-#[cfg(multistream)]
-use std::collections::HashMap;
-#[cfg(multistream)]
-use std::hash::Hash;
-=======
-use std::fmt::Display;
-use std::ops::Add;
->>>>>>> 5ae667d6
 use std::rc::Rc;
 
 mod deprecated;
