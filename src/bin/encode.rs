--- conflicted
+++ resolved
@@ -115,13 +115,8 @@
         .annotate_script(&mut ast);
 
     if options.lazification > 0 {
-<<<<<<< HEAD
-        println!("Introducing laziness.");
+        progress!(options.quiet, "Introducing laziness.");
         let mut path = binjs::specialized::es6::ast::WalkPath::new();
-=======
-        progress!(options.quiet, "Introducing laziness.");
-        let mut path = binjs::specialized::es6::ast::Path::new();
->>>>>>> 8c66ac27
         let mut visitor = binjs::specialized::es6::lazy::LazifierVisitor::new(options.lazification);
         ast.walk(&mut path, &mut visitor)
             .expect("Could not introduce laziness");
@@ -133,8 +128,7 @@
         println!("{:#}", json);
     }
 
-<<<<<<< HEAD
-    println!("Encoding.");
+    progress!(options.quiet, "Encoding.");
     let encoder = Encoder::new();
     let data = encoder.encode(&mut options.format, &ast)
         .expect("Could not encode");
@@ -143,45 +137,6 @@
         Ok(())
     })
         .expect("Could not write sections");
-=======
-    progress!(options.quiet, "Encoding.");
-    let data: Box<AsRef<[u8]>> = {
-        match options.compression {
-            None => {
-                let writer = binjs::io::simple::TreeTokenWriter::new();
-                let mut serializer = binjs::specialized::es6::io::Serializer::new(writer);
-                serializer.serialize(&ast)
-                    .expect("Could not encode AST");
-                let (data, stats) = serializer.done()
-                    .expect("Could not finalize AST encoding");
-
-                let mut borrow = options.simple_stats.borrow_mut();
-                *borrow += stats;
-                Box::new(data)
-            }
-            Some(ref pre_options) => {
-                let compression = pre_options.as_write_options();
-                let writer = binjs::io::multipart::TreeTokenWriter::new(compression.clone());
-                let mut serializer = binjs::specialized::es6::io::Serializer::new(writer);
-                serializer.serialize(&ast)
-                    .expect("Could not encode AST");
-                let (data, stats) = serializer.done()
-                    .expect("Could not finalize AST encoding");
-
-                write_extract(&dest_bin_path, &compression.grammar_table, "grammar");
-                write_extract(&dest_bin_path, &compression.strings_table, "strings");
-                write_extract(&dest_bin_path, &compression.tree, "tree");
-
-
-                let mut borrow = options.multipart_stats.borrow_mut();
-                *borrow += stats.with_source_bytes(source_len as usize);
-                Box::new(data)
-
-            }
-        }
-    };
->>>>>>> 8c66ac27
-
     let dest_len = data.as_ref().as_ref().len();
 
     if let Some(ref bin_path) = dest_bin_path {
@@ -267,11 +222,8 @@
         )
         .get_matches();
 
-<<<<<<< HEAD
     // Common options.
-=======
     let quiet = matches.is_present("quiet");
->>>>>>> 8c66ac27
 
     let sources : Vec<_> = matches.values_of("in")
         .expect("Missing `in`")
@@ -283,55 +235,11 @@
         Some(path) => Some(Path::new(path).to_path_buf())
     };
 
-<<<<<<< HEAD
     // Format options.
     let format = binjs::io::Format::from_matches(&matches)
         .expect("Could not determine encoding format");
-    println!("Using format: {}", format.name());
-
-=======
-    let compression = {
-        let is_compressed =
-            match matches.value_of("format") {
-                None | Some("multipart") => true,
-                _ if matches.values_of("sections").is_some()
-                   || matches.value_of("strings").is_some()
-                   || matches.value_of("grammar").is_some()
-                   || matches.value_of("tree").is_some()
-                 => {
-                    println!("Error: Cannot specify `strings`, `grammar` or `tree` with this format.\n{}", matches.usage());
-                    std::process::exit(-1);
-                 }
-                _ => false
-            };
-        if is_compressed {
-            if let Some(ref spec) = matches.value_of("sections") {
-                let compression = parse_compression(Some(spec))
-                    .expect("Could not parse sections compression format");
-                Some(PreWriteOptions {
-                    strings_table: compression.clone(),
-                    grammar_table: compression.clone(),
-                    tree: compression,
-                })
-            } else {
-                let strings = parse_compression(matches.value_of("strings"))
-                    .expect("Could not parse string compression format");
-                let grammar = parse_compression(matches.value_of("grammar"))
-                    .expect("Could not parse grammar compression format");
-                let tree = parse_compression(matches.value_of("tree"))
-                    .expect("Could not parse tree compression format");
-                Some(PreWriteOptions {
-                    strings_table: strings,
-                    grammar_table: grammar,
-                    tree
-                })
-            }
-        } else {
-            progress!(quiet, "Format: simple");
-            None
-        }
-    };
->>>>>>> 8c66ac27
+    progress!(quiet, "Using format: {}", format.name());
+
     let show_stats = matches.is_present("statistics");
 
     // Setup.
@@ -354,15 +262,8 @@
     }
 
     if show_stats {
-<<<<<<< HEAD
         if let Format::Multipart { ref stats, .. } = options.format {
-            println!("Statistics: {}", stats.borrow());
-=======
-        if options.compression.is_none() {
-            progress!(options.quiet, "Statistics: {}", options.simple_stats.borrow());
-        } else {
-            progress!(options.quiet, "Statistics: {}", options.multipart_stats.borrow());
->>>>>>> 8c66ac27
+            progress!(options.quiet, "Statistics: {}", stats.borrow());
         }
     }
 }