//! Compare compression results

extern crate binjs;
extern crate clap;
extern crate env_logger;
extern crate glob;
extern crate itertools;
extern crate rand;

use binjs::io::{ Format, Path as IOPath, TokenSerializer };
use binjs::generic::FromJSON;
use binjs::source::*;

use clap::*;

use itertools::Itertools;

use std::collections::HashMap;
use std::io::Write;
use std::process::Command;

#[derive(Clone)]
struct Sizes {
    uncompressed: usize,
    gzip: usize,
    bzip2: usize,
    brotli: usize,
}
/*
impl std::ops::Add for Sizes {
    type Output = Self;
    fn add(self, rhs: Sizes) -> Sizes {
        self.uncompressed += rhs.uncompressed;
        self.gzip += rhs.gzip;
        self.bzip2 += rhs.bzip2;
        self.brotli += rhs.brotli;
        self
    }
}
*/
#[derive(Clone)]
struct FileStats {
    from_text: Sizes,
    from_binjs: Sizes,
}

fn get_compressed_sizes(path: &std::path::Path) -> Sizes {
    let uncompressed = std::fs::metadata(path)
        .expect("Could not open source")
        .len() as usize;
    let gzip = {
        let out = Command::new("gzip")
            .arg("--keep")
            .arg("--best")
            .arg("--stdout")
            .arg(path)
            .output()
            .expect("Error during gzip");
        assert!(out.status.success());
        assert!(out.stdout.len() != 0);
        out.stdout.len()
    };
    let bzip2 = {
        let out = Command::new("bzip2")
            .arg("--keep")
            .arg("--best")
            .arg("--stdout")
            .arg(path)
            .output()
            .expect("Error during bzip2");
        assert!(out.status.success());
        assert!(out.stdout.len() != 0);
        out.stdout.len()
    };
    let brotli = {
        let out = Command::new("brotli")
            .arg("--best")
            .arg("--keep")
            .arg("--stdout")
            .arg(path)
            .output()
            .expect("Error during brotli");
        assert!(out.status.success());
        assert!(out.stdout.len() != 0);
        out.stdout.len()
    };
    Sizes {
        bzip2,
        brotli,
        gzip,
        uncompressed,
    }
}

fn main() {
    env_logger::init();
    let dest_path_binjs = "/tmp/binjs-test.js.binjs";

    let matches = App::new("Compare BinJS compression and brotli/gzip compression")
        .author("David Teller <dteller@mozilla.com>")
        .args(&[
            Arg::with_name("in")
                .long("in")
                .short("i")
                .multiple(true)
                .required(true)
                .takes_value(true)
                .help("Glob path towards source files"),
        ])
        .subcommand(binjs::io::Format::subcommand())
        .get_matches();

    let mut format = binjs::io::Format::from_matches(&matches)
        .expect("Could not determine encoding format");

    let parser = Shift::new();

    let mut all_stats = HashMap::new();

    for path in matches.values_of("in").expect("Missing `in`") {
        for source_path in glob::glob(&path).expect("Invalid pattern") {
            let source_path = source_path.expect("I/O error");
            eprintln!("Source: {}", source_path.to_str().expect("Could not display path"));

            let from_text = get_compressed_sizes(&source_path);

            eprintln!("Compressing with binjs");
            let json = parser.parse_file(source_path.clone())
                .expect("Could not parse source");
            let mut ast = binjs::specialized::es6::ast::Script::import(&json)
                .expect("Could not import AST");
            binjs::specialized::es6::scopes::AnnotationVisitor::new()
                .annotate_script(&mut ast);

            let data: Box<AsRef<[u8]>>  = match format {
                Format::Multipart { ref mut targets, .. } => {
                    targets.reset();
                    let writer = binjs::io::TokenWriterTreeAdapter::new(binjs::io::multipart::TreeTokenWriter::new(targets.clone()));
                    let mut serializer = binjs::specialized::es6::io::Serializer::new(writer);
                    serializer.serialize(&ast, &mut IOPath::new())
                        .expect("Could not encode AST");
                    let data = serializer.done()
                        .expect("Could not finalize AST encoding");
                    Box::new(data)
                }
<<<<<<< HEAD
                #[cfg(multistream)]
                Format::TreeRePair { ref options } => {
                    let writer = binjs::io::repair::Encoder::new(options.clone());
                    let mut serializer = binjs::specialized::es6::io::Serializer::new(writer);
                    serializer.serialize(&ast)
                        .expect("Could not encode AST");
                    let data = serializer.done()
                        .expect("Could not finalize AST encoding");
                    Box::new(data)
                }
                #[cfg(multistream)]
                Format::MultiStream { ref mut targets, ref options } => {
                    targets.reset();
                    let writer = binjs::io::multistream::TreeTokenWriter::new(options.clone(), targets.clone());
                    let mut serializer = binjs::specialized::es6::io::Serializer::new(writer);
                    serializer.serialize(&ast)
                        .expect("Could not encode AST");
                    let data = serializer.done()
                        .expect("Could not finalize AST encoding");
                    Box::new(data)
                }
=======
>>>>>>> 5ae667d6
                _ => unimplemented!()
            };

            {
                let mut binjs_encoded = std::fs::File::create(&dest_path_binjs)
                    .expect("Could not create binjs-encoded file");
                binjs_encoded.write_all((*data).as_ref())
                    .expect("Could not write binjs-encoded file");
            }

            let from_binjs = get_compressed_sizes(&std::path::Path::new(dest_path_binjs));

            let file_stats = FileStats {
                from_binjs,
                from_text,
            };

            eprintln!("Compression results: source {source}b, source+gzip {source_gzip}, source+brotli {source_brotli}, source+bzip2 {source_bzip2}, binjs {binjs}b, binjs+gzip {binjs_gzip}, binjs+brotli {binjs_brotli}, binjs+bzip2 {binjs_bzip2}",
                source = file_stats.from_text.uncompressed,
                source_gzip = file_stats.from_text.gzip,
                source_brotli = file_stats.from_text.brotli,
                source_bzip2 = file_stats.from_text.bzip2,

                binjs = file_stats.from_binjs.uncompressed,
                binjs_gzip = file_stats.from_binjs.gzip,
                binjs_brotli = file_stats.from_binjs.brotli,
                binjs_bzip2 = file_stats.from_binjs.bzip2,
            );

            all_stats.insert(source_path, file_stats);
        }
    }

    eprintln!("*** Done");

    let all_stats = all_stats.into_iter()
        .sorted_by(|a, b| Ord::cmp(&a.0, &b.0));
    println!("File, Source (b), Source+Gzip (b), Source+Brotli (b), Source+BZip2 (b), BinAST (b), BinAST/Source, BinAST+GZip (b), BinAST+GZip/Source+GZip, BinAST+GZip/BinAST, BinAST+Brotli (b), BinAST+Brotli/Source+Brotli, BinAST+Brotli/BinAST, BinAST+BZip2 (b), BinAST+BZip2/Source+BZip2, BinAST+BZip2/BinAST");
    for (path, file_stats) in all_stats {
        println!("{path:?}, {source}, {source_gzip}, {source_brotli}, {source_bzip2}, {binjs}, {uncompressed_to_uncompressed:2}, {binjs_gzip}, {gzip_to_gzip:2}, {gzip_to_uncompressed:2}, {binjs_brotli}, {brotli_to_brotli:2}, {brotli_to_uncompressed:2}, {binjs_bzip2}, {bzip2_to_bzip2:2}, {bzip2_to_uncompressed:2}",
            source = file_stats.from_text.uncompressed,
            source_gzip = file_stats.from_text.gzip,
            source_brotli = file_stats.from_text.brotli,
            source_bzip2 = file_stats.from_text.bzip2,

            binjs = file_stats.from_binjs.uncompressed,
            uncompressed_to_uncompressed = (file_stats.from_binjs.uncompressed as f64) / (file_stats.from_text.uncompressed as f64),
            binjs_gzip = file_stats.from_binjs.gzip,
            gzip_to_gzip = (file_stats.from_binjs.gzip as f64) / (file_stats.from_text.gzip as f64),
            gzip_to_uncompressed = (file_stats.from_binjs.gzip as f64) / (file_stats.from_binjs.uncompressed as f64),

            binjs_brotli = file_stats.from_binjs.brotli,
            brotli_to_brotli = (file_stats.from_binjs.brotli as f64) / (file_stats.from_text.brotli as f64),
            brotli_to_uncompressed = (file_stats.from_binjs.brotli as f64) / (file_stats.from_binjs.uncompressed as f64),

            binjs_bzip2 = file_stats.from_binjs.bzip2,
            bzip2_to_bzip2 = (file_stats.from_binjs.bzip2 as f64) / (file_stats.from_text.bzip2 as f64),
            bzip2_to_uncompressed = (file_stats.from_binjs.bzip2 as f64) / (file_stats.from_binjs.uncompressed as f64),

            path = path);
    }
}
<|MERGE_RESOLUTION|>--- conflicted
+++ resolved
@@ -143,30 +143,6 @@
                         .expect("Could not finalize AST encoding");
                     Box::new(data)
                 }
-<<<<<<< HEAD
-                #[cfg(multistream)]
-                Format::TreeRePair { ref options } => {
-                    let writer = binjs::io::repair::Encoder::new(options.clone());
-                    let mut serializer = binjs::specialized::es6::io::Serializer::new(writer);
-                    serializer.serialize(&ast)
-                        .expect("Could not encode AST");
-                    let data = serializer.done()
-                        .expect("Could not finalize AST encoding");
-                    Box::new(data)
-                }
-                #[cfg(multistream)]
-                Format::MultiStream { ref mut targets, ref options } => {
-                    targets.reset();
-                    let writer = binjs::io::multistream::TreeTokenWriter::new(options.clone(), targets.clone());
-                    let mut serializer = binjs::specialized::es6::io::Serializer::new(writer);
-                    serializer.serialize(&ast)
-                        .expect("Could not encode AST");
-                    let data = serializer.done()
-                        .expect("Could not finalize AST encoding");
-                    Box::new(data)
-                }
-=======
->>>>>>> 5ae667d6
                 _ => unimplemented!()
             };
 
